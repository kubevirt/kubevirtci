--- conflicted
+++ resolved
@@ -361,9 +361,11 @@
 }
 
 type PullStatus struct {
-<<<<<<< HEAD
-	Status string `json:"status,omitempty"`
-	Error  string `json:"error,omitempty"`
+	Id             string             `json:"id,omitempty"`
+	Status         string             `json:"status,omitempty"`
+	ProgressDetail PullProgressDetail `json:"progressDetail,omitempty"`
+	Progress       string             `json:"progress,omitempty"`
+	Error          string             `json:"error,omitempty"`
 }
 
 func resizeTerminal(ctx context.Context, cli *client.Client, execID string, file *os.File) {
@@ -373,11 +375,4 @@
 			Width:  uint(w),
 		})
 	}
-=======
-	Id             string             `json:"id,omitempty"`
-	Status         string             `json:"status,omitempty"`
-	ProgressDetail PullProgressDetail `json:"progressDetail,omitempty"`
-	Progress       string             `json:"progress,omitempty"`
-	Error          string             `json:"error,omitempty"`
->>>>>>> 69fc8037
 }